--- conflicted
+++ resolved
@@ -40,10 +40,7 @@
         "python.terminal.activateEnvInCurrentTerminal": true,
         "python.testing.pytestArgs": ["--no-cov", "tests"],
         "python.testing.pytestEnabled": true,
-<<<<<<< HEAD
-=======
         "python.testing.unittestEnabled": false,
->>>>>>> 88a4326c
         "python-envs.pythonProjects": [],
         "editor.formatOnPaste": false,
         "editor.formatOnSave": true,
